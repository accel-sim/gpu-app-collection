--- conflicted
+++ resolved
@@ -9,11 +9,7 @@
 performancetest=1
 
 # NVCC Options
-<<<<<<< HEAD
-#NVCCFLAGS += $(GENCODE_SM10) $(GENCODE_SM13) $(GENCODE_ARCH) $(GENCODE_SM20) $(GENCODE_SM30) $(GENCODE_SM35) $(GENCODE_SM50) $(GENCODE_SM60) $(GENCODE_SM62) $(NVCCFLAGS) $(SMVERSIONFLAGS)
-=======
 #NVCCFLAGS += -arch sm_20
->>>>>>> 898d0df0
 
 # Files
 CFILES := 
